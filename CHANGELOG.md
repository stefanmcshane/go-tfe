--- conflicted
+++ resolved
@@ -1,16 +1,12 @@
 # UNRELEASED
-<<<<<<< HEAD
 ## Features
 * Add `OpaVersion` and `SentinelVersion` admin endpoints by @mrinalirao [#758](https://github.com/hashicorp/go-tfe/pull/758)
-=======
-<!-- Add CHANGELOG entry to this section for any PR awaiting the next release -->
 * Removed beta tags for TeamProjectAccess by @rberecka [#756](https://github.com/hashicorp/go-tfe/pull/756)
 
 # v1.32.1
 
 ## Dependency Update
 * Updated go-slug dependency to v0.12.1
->>>>>>> e3805bea
 
 # v1.32.0
 
