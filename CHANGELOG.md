--- conflicted
+++ resolved
@@ -1,18 +1,16 @@
+# Unreleased
+
+* [beta] Add support for triggering Workspace runs through matching Git tags [#434](https://github.com/hashicorp/go-tfe/pull/434)
+
 # v1.4.0
 
 ## Enhancements
 * Adds `RetryServerErrors` field to the `Config` object by @sebasslash [#439](https://github.com/hashicorp/go-tfe/pull/439)
 * Adds support for the GPG Keys API by @sebasslash [#429](https://github.com/hashicorp/go-tfe/pull/429)
-<<<<<<< HEAD
-* [beta] Renames the optional StateVersion field `ExtState` to `JSONState` and changes to string for base64 encoding by @annawinkler [#444](https://github.com/hashicorp/go-tfe/pull/444)
-* Add support for new `WorkspaceLimit` Admin setting for organizations [#425](https://github.com/hashicorp/go-tfe/pull/425)
-* [beta] Add support for triggering Workspace runs through matching Git tags [#434](https://github.com/hashicorp/go-tfe/pull/434)
-=======
 * Adds support for new `WorkspaceLimit` Admin setting for organizations [#425](https://github.com/hashicorp/go-tfe/pull/425)
 * Adds support for new `ExcludeTags` workspace list filter field by @Uk1288 [#438](https://github.com/hashicorp/go-tfe/pull/438)
 * [beta] Adds additional filter fields to `RunListOptions` by @mjyocca [#424](https://github.com/hashicorp/go-tfe/pull/424)
 * [beta] Renames the optional StateVersion field `ExtState` to `JSONStateOutputs` and changes the purpose and type by @annawinkler [#444](https://github.com/hashicorp/go-tfe/pull/444) and @brandoncroft [#452](https://github.com/hashicorp/go-tfe/pull/452)
->>>>>>> 05a88eea
 
 # v1.3.0
 
